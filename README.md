<<<<<<< HEAD
<h1 align="center">web-component-analyzer</h1>

<p align="center">
	<a href="https://npmcharts.com/compare/web-component-analyzer?minimal=true"><img alt="Downloads per month" src="https://img.shields.io/npm/dm/web-component-analyzer.svg" height="20"/></a>
	<a href="https://www.npmjs.com/package/web-component-analyzer"><img alt="NPM Version" src="https://img.shields.io/npm/v/web-component-analyzer.svg" height="20"/></a>
	<a href="https://david-dm.org/runem/web-component-analyzer"><img alt="Dependencies" src="https://img.shields.io/david/runem/web-component-analyzer.svg" height="20"/></a>
	<a href="https://github.com/runem/web-component-analyzer/graphs/contributors"><img alt="Contributors" src="https://img.shields.io/github/contributors/runem/web-component-analyzer.svg" height="20"/></a>
</p>

<p align="center">
  <img src="https://user-images.githubusercontent.com/5372940/68087781-1044ce80-fe59-11e9-969c-4234f9287f1b.gif" alt="Web component analyzer GIF"/>
</p>

`web-component-analyzer` is a CLI that makes it possible to easily analyze web components. It analyzes your code and jsdoc in order to extract `properties`, `attributes`, `methods`, `events`, `slots`, `css shadow parts` and `css custom properties`. Works with both javascript and typescript.

Try the online playground [here](https://runem.github.io/web-component-analyzer/)

In addition to [vanilla web components](https://developer.mozilla.org/en-US/docs/Web/Web_Components/Using_custom_elements) this tool supports web components built with the following libraries:

- [lit-element](https://github.com/Polymer/lit-element)
- [polymer](https://github.com/Polymer/polymer)
- [stencil](https://github.com/ionic-team/stencil) (partial)
- [lwc](https://github.com/salesforce/lwc)
- [open an issue for library requests](https://github.com/runem/web-component-analyzer/issues)

[![-----------------------------------------------------](https://raw.githubusercontent.com/andreasbm/readme/master/assets/lines/colored.png)](#installation)

## ➤ Installation

<!-- prettier-ignore -->
```bash
$ npm install -g web-component-analyzer
```

**or**

<!-- prettier-ignore -->
```bash
$ npx web-component-analyzer src
```

[![-----------------------------------------------------](https://raw.githubusercontent.com/andreasbm/readme/master/assets/lines/colored.png)](#usage)

## ➤ Usage

<!-- prettier-ignore -->
```bash
$ wca analyze
$ wca analyze src --format markdown
$ wca analyze "src/**/*.{js,ts}" --outDir components
$ wca analyze my-element.js --outFile custom-elements.json
$ wca analyze --outFiles {dir}/custom-element.json
```

<img src="https://user-images.githubusercontent.com/5372940/54445420-02fd9700-4745-11e9-9305-47d6ec3c6307.gif" />

The analyze command analyses an optional `<input glob>` and emits the output to the console as default. When the `<input glob>` is omitted it will find all components excluding `node_modules`. The default format is `markdown`.

### Options

<!-- prettier-ignore -->
| Option                      | Type                             | Description                                                                  |
| --------------------------- | -------------------------------- | ---------------------------------------------------------------------------- |
| `--format <format>`         | `markdown` \| `json` \| `vscode` \| `webtypes` | Specify output format. Default is `markdown`.                  |
| `--outDir <path>`           | `directory path`                 | Direct output to a directory where each file corresponds to a web component. |
| `--outFile <path>`          | `file path`                      | Concatenate and emit output to a single file.                                |
| `--outFiles <path>`         | `file path with pattern`         | Emit output to multiple files using a pattern. Available substitutions:<br>**{dir}**: The directory of the component<br>**{filename}**: The filename (without ext) of the component<br>**{tagname}**: The element's tag name |
| `--visibility <visibility>` | `public` \| `protected` \| `private`   | The mininmum member visibility to output. Default is `public`.               |
| `--features <features>` | `member` \| `method` \| `cssproperty` \| `csspart` \| `event` \| `slot`   | Choose specific features to output. Multiple features are given seperated by a space. All features are enabled as default.<br>**Example**: `--features member slot event`               |
| `--dry`                     | `boolean`                        | Don't write any files  |

[![-----------------------------------------------------](https://raw.githubusercontent.com/andreasbm/readme/master/assets/lines/colored.png)](#api)

## ➤ Output Formats

### json

<!-- prettier-ignore -->
```bash
wca analyze src --format json --outFile custom-elements.json
```

Try the online playground [here](https://runem.github.io/web-component-analyzer?format=json)

This json format is for experimental and demo purposes, and is still being actively discussed. You can expect changes to this format. Please follow and contribute to the discussion at:

- https://github.com/webcomponents/custom-elements-json
- https://github.com/w3c/webcomponents/issues/776

### markdown

<!-- prettier-ignore -->
```bash
wca analyze src --format markdown --outDir readme
```

Try the online playground [here](https://runem.github.io/web-component-analyzer?format=markdown)

Web Component Analyzer can output markdown documentation of your web components. This can either be output into a single file using `--outFile` or into multiple files using `--outDir`.

### vscode

<!-- prettier-ignore -->
```bash
wca analyze src --format vscode --outFile vscode-html-custom-data.json
```

VSCode supports a JSON format called [vscode custom data](https://github.com/microsoft/vscode-custom-data) for the built in html editor which is set using `html.customData` vscode setting. Web Component Analyzer can output this format.

### webtypes

<!-- prettier-ignore -->
```bash
wca analyze src --format webtypes --outFile web-types-custom.json
```

To configure web-types (name, version, etc.) add this section to your `package.json`. `name` and `version` fields are required if wca is not ran from npm `package.json` `scripts` section.
Otherwise it will take `package.json` project `name` and `version`.

You can use the `wca-config` section to configure other options as well.

```json
"wca": {
  "webtypesConfig": {
    "name": "your-project-name",
    "version": "0.0.1",
    "framework": "lit",
    "description-markup": "markdown"
  }
}
```

Web-types format is a description for IDE completion, see [web-types](https://github.com/JetBrains/web-types/tree/master/packages)

See [web-component-analyzer web-types dedicated page](./doc/web-types.md) for project setup.

[![-----------------------------------------------------](https://raw.githubusercontent.com/andreasbm/readme/master/assets/lines/colored.png)](#how-does-this-tool-analyze-my-components)

[![-----------------------------------------------------](https://raw.githubusercontent.com/andreasbm/readme/master/assets/lines/colored.png)](#how-to-document-your-components-using-jsdoc)

## ➤ How to document your components using JSDoc

In addition to analyzing the code of your components, this library also use JSDoc to construct the documentation. It's especially a good idea to use JSDoc for documenting `slots`, `events`, `css custom properties` and `css shadow parts` as these not analyzed statically by this tool as of now (except when constructing a CustomEvent within your component).

Here's an example including all supported JSDoc tags. All JSDoc tags are on the the form `@tag {type} name - comment` and `@tag {type} [name=default] - comment`.

<!-- prettier-ignore -->
```javascript
/**
 * Here is a description of my web component.
 * 
 * @element my-element
 * 
 * @fires change - This jsdoc tag makes it possible to document events.
 * @fires submit
 * 
 * @attr {Boolean} disabled - This jsdoc tag documents an attribute.
 * @attr {on|off} switch - Here is an attribute with either the "on" or "off" value.
 * @attr [my-attr=default value]
 * 
 * @prop {String} myProp - You can use this jsdoc tag to document properties.
 * @prop value
 * 
 * @slot - This is an unnamed slot (the default slot)
 * @slot start - This is a slot named "start".
 * @slot end
 * 
 * @cssprop --main-bg-color - This jsdoc tag can be used to document css custom properties.
 * @cssprop [--main-color=red]

 * @csspart container 
 */
class MyElement extends HTMLElement {

 /**
  * This is a description of a property with an attribute with exactly the same name: "color".
  * @type {"red"|"green"|"blue"}
  * @attr
  */
  color = "red";

  /**
   * This is a description of a property with an attribute called "my-prop".
   * @type {number}
   * @deprecated
   * @attr my-prop
   */
  myProp = 10

  static get observedAttributes () {
    return [
      /**
       * The header text of this element
       */
      "header"
    ];
  }

}
```

### Overview of supported JSDoc tags

<!-- prettier-ignore -->
| JSDoc Tag                    | Description                                                                                                                                  |
| ---------------------------- | -------------------------------------------------------------------------------------------------------------------------------------------- |
| `@element`                   | Gives your component a tag name. This JSDoc tag is useful if your 'customElements.define` is called dynamically eg. using a custom function. |
| `@fires`                     | Documents events.                                                                                                                            |
| `@slot`                      | Documents slots. Using an empty name here documents the unnamed (default) slot.                                                              |
| `@attr` or `@attribute`      | Documents an attribute on your component.                                                                                                    |
| `@prop` or `@property`       | Documents a property on your component.                                                                                                      |
| `@cssprop` or `@cssproperty` | Documents a css custom property on your component.                                                                                           |
| `@csspart`                   | Documents a css shadow part on your component.                                                                                               |

[![-----------------------------------------------------](https://raw.githubusercontent.com/andreasbm/readme/master/assets/lines/colored.png)](#contributors)

## ➤ How does this tool analyze my components?

This tool extract information about your components by looking at your code directly and by looking at your JSDoc comments.

**Code**: Web Component Analyzer supports multiple libraries. [Click here](https://github.com/runem/web-component-analyzer/blob/master/ANALYZE.md) for an overview of how each library is analyzed.

**JSDoc**: Read next section to learn more about how JSDoc is analyzed.

## ➤ API

You can also directly use the underlying functionality of this tool if you don't want to use the CLI. Web Component Analyzer analyzes Typescript source files, so you will have to include the Typescript parser. Here are some examples of how to use the API.

### Analyze Typescript source file

<!-- prettier-ignore -->
```typescript
import { analyzeSourceFile } from "web-component-analyzer";

const result = analyzeSourceFile(sourceFile, { checker });
```

### Analyze text

<!-- prettier-ignore -->
```javascript
import { analyzeText } from "web-component-analyzer";

const code = `class MyElement extends HTMLElement {

}

customElements.define("my-element", MyElement);
`;


const { results, program } = analyzeText(code);
// or
const { results, program } = analyzeText([
  { fileName: "file1.js", text: code },
  { fileName: "file2.js", text: "..." }, // these files can depend on each other
  { fileName: "file3.js", text: "...", analyze: false }
]);
// each result in "results" is the result of analyzing the corresponding text where "analyze" is not false
```

### Transform the result

<!-- prettier-ignore -->
```javascript
import { transformAnalyzerResult } from "web-component-analyzer";

const result = // the result of analyzing the component using one of the above functions

const format = "markdown"; // or "json"

const output = transformAnalyzerResult(format, result, program);

// "output" is now a string containing the result of the "markdown" transformer
```

[![-----------------------------------------------------](https://raw.githubusercontent.com/andreasbm/readme/master/assets/lines/colored.png)](#how-does-this-tool-analyze-my-components)

## ➤ Contributors

| [<img alt="Rune Mehlsen" src="https://avatars0.githubusercontent.com/u/5372940?s=400&u=43d97899257af3c47715679512919eadb07eab26&v=4" width="100">](https://github.com/runem) |
| :--------------------------------------------------------------------------------------------------------------------------------------------------------------------------: |
|                                                                   [Rune Mehlsen](https://github.com/runem)                                                                   |

[![-----------------------------------------------------](https://raw.githubusercontent.com/andreasbm/readme/master/assets/lines/colored.png)](#license)

## ➤ License

Licensed under [MIT](https://opensource.org/licenses/MIT).
=======
<h1 align="center">web-component-analyzer</h1>

<p align="center">
	<a href="https://npmcharts.com/compare/web-component-analyzer?minimal=true"><img alt="Downloads per month" src="https://img.shields.io/npm/dm/web-component-analyzer.svg" height="20"/></a>
	<a href="https://www.npmjs.com/package/web-component-analyzer"><img alt="NPM Version" src="https://img.shields.io/npm/v/web-component-analyzer.svg" height="20"/></a>
	<a href="https://david-dm.org/runem/web-component-analyzer"><img alt="Dependencies" src="https://img.shields.io/david/runem/web-component-analyzer.svg" height="20"/></a>
	<a href="https://github.com/runem/web-component-analyzer/graphs/contributors"><img alt="Contributors" src="https://img.shields.io/github/contributors/runem/web-component-analyzer.svg" height="20"/></a>
</p>

<p align="center">
  <img src="https://user-images.githubusercontent.com/5372940/68087781-1044ce80-fe59-11e9-969c-4234f9287f1b.gif" alt="Web component analyzer GIF"/>
</p>

`web-component-analyzer` is a CLI that makes it possible to easily analyze web components. It analyzes your code and jsdoc in order to extract `properties`, `attributes`, `methods`, `events`, `slots`, `css shadow parts` and `css custom properties`. Works with both javascript and typescript.

Try the online playground [here](https://runem.github.io/web-component-analyzer/)

In addition to [vanilla web components](https://developer.mozilla.org/en-US/docs/Web/Web_Components/Using_custom_elements) this tool supports web components built with the following libraries:

- [lit-element](https://github.com/Polymer/lit-element)
- [polymer](https://github.com/Polymer/polymer)
- [stencil](https://github.com/ionic-team/stencil) (partial)
- [lwc](https://github.com/salesforce/lwc)
- [open an issue for library requests](https://github.com/runem/web-component-analyzer/issues)

[![-----------------------------------------------------](https://raw.githubusercontent.com/andreasbm/readme/master/assets/lines/colored.png)](#installation)

## ➤ Installation

<!-- prettier-ignore -->
```bash
$ npm install -g web-component-analyzer
```

**or**

<!-- prettier-ignore -->
```bash
$ npx web-component-analyzer src
```

[![-----------------------------------------------------](https://raw.githubusercontent.com/andreasbm/readme/master/assets/lines/colored.png)](#usage)

## ➤ Usage

<!-- prettier-ignore -->
```bash
$ wca analyze
$ wca analyze src --format markdown
$ wca analyze "src/**/*.{js,ts}" --outDir components
$ wca analyze my-element.js --outFile custom-elements.json
$ wca analyze --outFiles {dir}/custom-element.json
```

<img src="https://user-images.githubusercontent.com/5372940/54445420-02fd9700-4745-11e9-9305-47d6ec3c6307.gif" />

The analyze command analyses an optional `<input glob>` and emits the output to the console as default. When the `<input glob>` is omitted it will find all components excluding `node_modules`. The default format is `markdown`.

### Options

<!-- prettier-ignore -->
| Option                      | Type                             | Description                                                                  |
| --------------------------- | -------------------------------- | ---------------------------------------------------------------------------- |
| `--format <format>`         | `markdown` \| `json` \| `vscode` | Specify output format. Default is `markdown`.                                |
| `--outDir <path>`           | `directory path`                 | Direct output to a directory where each file corresponds to a web component. |
| `--outFile <path>`          | `file path`                      | Concatenate and emit output to a single file.                                |
| `--outFiles <path>`         | `file path with pattern`         | Emit output to multiple files using a pattern. Available substitutions:<br>**{dir}**: The directory of the component<br>**{filename}**: The filename (without ext) of the component<br>**{tagname}**: The element's tag name |
| `--visibility <visibility>` | `public` \| `protected` \| `private`   | The mininmum member visibility to output. Default is `public`.               |
| `--features <features>` | `member` \| `method` \| `cssproperty` \| `csspart` \| `event` \| `slot`   | Choose specific features to output. Multiple features are given seperated by a space. All features are enabled as default.<br>**Example**: `--features member slot event`               |
| `--dry`                     | `boolean`                        | Don't write any files  |

[![-----------------------------------------------------](https://raw.githubusercontent.com/andreasbm/readme/master/assets/lines/colored.png)](#api)

## ➤ Output Formats

### json

<!-- prettier-ignore -->
```bash
wca analyze src --format json --outFile custom-elements.json
```

Try the online playground [here](https://runem.github.io/web-component-analyzer?format=json)

This json format is for experimental and demo purposes, and is still being actively discussed. You can expect changes to this format. Please follow and contribute to the discussion at:

- https://github.com/webcomponents/custom-elements-json
- https://github.com/w3c/webcomponents/issues/776

### markdown

<!-- prettier-ignore -->
```bash
wca analyze src --format markdown --outDir readme
```

Try the online playground [here](https://runem.github.io/web-component-analyzer?format=markdown)

Web Component Analyzer can output markdown documentation of your web components. This can either be output into a single file using `--outFile` or into multiple files using `--outDir`.

### vscode

<!-- prettier-ignore -->
```bash
wca analyze src --format vscode --outFile vscode-html-custom-data.json
```

VSCode supports a JSON format called [vscode custom data](https://github.com/microsoft/vscode-custom-data) for the built in html editor which is set using `html.customData` vscode setting. Web Component Analyzer can output this format.

[![-----------------------------------------------------](https://raw.githubusercontent.com/andreasbm/readme/master/assets/lines/colored.png)](#how-does-this-tool-analyze-my-components)

[![-----------------------------------------------------](https://raw.githubusercontent.com/andreasbm/readme/master/assets/lines/colored.png)](#how-to-document-your-components-using-jsdoc)

## ➤ How to document your components using JSDoc

In addition to analyzing the code of your components, this library also use JSDoc to construct the documentation. It's especially a good idea to use JSDoc for documenting `slots`, `events`, `css custom properties` and `css shadow parts` as these not analyzed statically by this tool as of now (except when constructing a CustomEvent within your component).

Here's an example including all supported JSDoc tags. All JSDoc tags are on the the form `@tag {type} name - comment` and `@tag {type} [name=default] - comment`.

<!-- prettier-ignore -->
```javascript
/**
 * Here is a description of my web component.
 * 
 * @element my-element
 * 
 * @fires change - This jsdoc tag makes it possible to document events.
 * @fires submit
 * 
 * @attr {Boolean} disabled - This jsdoc tag documents an attribute.
 * @attr {on|off} switch - Here is an attribute with either the "on" or "off" value.
 * @attr [my-attr=default value]
 * 
 * @prop {String} myProp - You can use this jsdoc tag to document properties.
 * @prop value
 * 
 * @slot - This is an unnamed slot (the default slot)
 * @slot start - This is a slot named "start".
 * @slot end
 * 
 * @cssprop --main-bg-color - This jsdoc tag can be used to document css custom properties.
 * @cssprop [--main-color=red]

 * @csspart container 
 */
class MyElement extends HTMLElement {

 /**
  * This is a description of a property with an attribute with exactly the same name: "color".
  * @type {"red"|"green"|"blue"}
  * @attr
  */
  color = "red";

  /**
   * This is a description of a property with an attribute called "my-prop".
   * @type {number}
   * @deprecated
   * @attr my-prop
   */
  myProp = 10

  static get observedAttributes () {
    return [
      /**
       * The header text of this element
       */
      "header"
    ];
  }

}
```

### Overview of supported JSDoc tags

<!-- prettier-ignore -->
| JSDoc Tag                    | Description                                                                                                                                  |
| ---------------------------- | -------------------------------------------------------------------------------------------------------------------------------------------- |
| `@element`                   | Gives your component a tag name. This JSDoc tag is useful if your 'customElements.define` is called dynamically eg. using a custom function. |
| `@fires`                     | Documents events.                                                                                                                            |
| `@slot`                      | Documents slots. Using an empty name here documents the unnamed (default) slot.                                                              |
| `@attr` or `@attribute`      | Documents an attribute on your component.                                                                                                    |
| `@prop` or `@property`       | Documents a property on your component.                                                                                                      |
| `@cssprop` or `@cssproperty` | Documents a css custom property on your component.                                                                                           |
| `@csspart`                   | Documents a css shadow part on your component.                                                                                               |

[![-----------------------------------------------------](https://raw.githubusercontent.com/andreasbm/readme/master/assets/lines/colored.png)](#contributors)

## ➤ How does this tool analyze my components?

This tool extract information about your components by looking at your code directly and by looking at your JSDoc comments.

**Code**: Web Component Analyzer supports multiple libraries. [Click here](https://github.com/runem/web-component-analyzer/blob/master/ANALYZE.md) for an overview of how each library is analyzed.

**JSDoc**: Read next section to learn more about how JSDoc is analyzed.

## ➤ API

You can also directly use the underlying functionality of this tool if you don't want to use the CLI. Web Component Analyzer analyzes Typescript source files, so you will have to include the Typescript parser. Here are some examples of how to use the API.

### Analyze Typescript source file

<!-- prettier-ignore -->
```typescript
import { analyzeSourceFile } from "web-component-analyzer";

const result = analyzeSourceFile(sourceFile, { checker });
```

### Analyze text

<!-- prettier-ignore -->
```javascript
import { analyzeText } from "web-component-analyzer";

const code = `class MyElement extends HTMLElement {

}

customElements.define("my-element", MyElement);
`;


const { results, program } = analyzeText(code);
// or
const { results, program } = analyzeText([
  { fileName: "file1.js", text: code },
  { fileName: "file2.js", text: "..." }, // these files can depend on each other
  { fileName: "file3.js", text: "...", analyze: false }
]);
// each result in "results" is the result of analyzing the corresponding text where "analyze" is not false
```

### Transform the result

<!-- prettier-ignore -->
```javascript
import { transformAnalyzerResult } from "web-component-analyzer";

const result = // the result of analyzing the component using one of the above functions

const format = "markdown"; // or "json"

const output = transformAnalyzerResult(format, result, program);

// "output" is now a string containing the result of the "markdown" transformer
```

[![-----------------------------------------------------](https://raw.githubusercontent.com/andreasbm/readme/master/assets/lines/colored.png)](#how-does-this-tool-analyze-my-components)

## ➤ Contributors

| [<img alt="Rune Mehlsen" src="https://avatars0.githubusercontent.com/u/5372940?s=400&u=43d97899257af3c47715679512919eadb07eab26&v=4" width="100">](https://github.com/runem) |
| :--------------------------------------------------------------------------------------------------------------------------------------------------------------------------: |
|                                                                   [Rune Mehlsen](https://github.com/runem)                                                                   |

[![-----------------------------------------------------](https://raw.githubusercontent.com/andreasbm/readme/master/assets/lines/colored.png)](#license)

## ➤ License

Licensed under [MIT](https://opensource.org/licenses/MIT).
>>>>>>> 4a852d9a
<|MERGE_RESOLUTION|>--- conflicted
+++ resolved
@@ -1,4 +1,3 @@
-<<<<<<< HEAD
 <h1 align="center">web-component-analyzer</h1>
 
 <p align="center">
@@ -287,268 +286,4 @@
 
 ## ➤ License
 
-Licensed under [MIT](https://opensource.org/licenses/MIT).
-=======
-<h1 align="center">web-component-analyzer</h1>
-
-<p align="center">
-	<a href="https://npmcharts.com/compare/web-component-analyzer?minimal=true"><img alt="Downloads per month" src="https://img.shields.io/npm/dm/web-component-analyzer.svg" height="20"/></a>
-	<a href="https://www.npmjs.com/package/web-component-analyzer"><img alt="NPM Version" src="https://img.shields.io/npm/v/web-component-analyzer.svg" height="20"/></a>
-	<a href="https://david-dm.org/runem/web-component-analyzer"><img alt="Dependencies" src="https://img.shields.io/david/runem/web-component-analyzer.svg" height="20"/></a>
-	<a href="https://github.com/runem/web-component-analyzer/graphs/contributors"><img alt="Contributors" src="https://img.shields.io/github/contributors/runem/web-component-analyzer.svg" height="20"/></a>
-</p>
-
-<p align="center">
-  <img src="https://user-images.githubusercontent.com/5372940/68087781-1044ce80-fe59-11e9-969c-4234f9287f1b.gif" alt="Web component analyzer GIF"/>
-</p>
-
-`web-component-analyzer` is a CLI that makes it possible to easily analyze web components. It analyzes your code and jsdoc in order to extract `properties`, `attributes`, `methods`, `events`, `slots`, `css shadow parts` and `css custom properties`. Works with both javascript and typescript.
-
-Try the online playground [here](https://runem.github.io/web-component-analyzer/)
-
-In addition to [vanilla web components](https://developer.mozilla.org/en-US/docs/Web/Web_Components/Using_custom_elements) this tool supports web components built with the following libraries:
-
-- [lit-element](https://github.com/Polymer/lit-element)
-- [polymer](https://github.com/Polymer/polymer)
-- [stencil](https://github.com/ionic-team/stencil) (partial)
-- [lwc](https://github.com/salesforce/lwc)
-- [open an issue for library requests](https://github.com/runem/web-component-analyzer/issues)
-
-[![-----------------------------------------------------](https://raw.githubusercontent.com/andreasbm/readme/master/assets/lines/colored.png)](#installation)
-
-## ➤ Installation
-
-<!-- prettier-ignore -->
-```bash
-$ npm install -g web-component-analyzer
-```
-
-**or**
-
-<!-- prettier-ignore -->
-```bash
-$ npx web-component-analyzer src
-```
-
-[![-----------------------------------------------------](https://raw.githubusercontent.com/andreasbm/readme/master/assets/lines/colored.png)](#usage)
-
-## ➤ Usage
-
-<!-- prettier-ignore -->
-```bash
-$ wca analyze
-$ wca analyze src --format markdown
-$ wca analyze "src/**/*.{js,ts}" --outDir components
-$ wca analyze my-element.js --outFile custom-elements.json
-$ wca analyze --outFiles {dir}/custom-element.json
-```
-
-<img src="https://user-images.githubusercontent.com/5372940/54445420-02fd9700-4745-11e9-9305-47d6ec3c6307.gif" />
-
-The analyze command analyses an optional `<input glob>` and emits the output to the console as default. When the `<input glob>` is omitted it will find all components excluding `node_modules`. The default format is `markdown`.
-
-### Options
-
-<!-- prettier-ignore -->
-| Option                      | Type                             | Description                                                                  |
-| --------------------------- | -------------------------------- | ---------------------------------------------------------------------------- |
-| `--format <format>`         | `markdown` \| `json` \| `vscode` | Specify output format. Default is `markdown`.                                |
-| `--outDir <path>`           | `directory path`                 | Direct output to a directory where each file corresponds to a web component. |
-| `--outFile <path>`          | `file path`                      | Concatenate and emit output to a single file.                                |
-| `--outFiles <path>`         | `file path with pattern`         | Emit output to multiple files using a pattern. Available substitutions:<br>**{dir}**: The directory of the component<br>**{filename}**: The filename (without ext) of the component<br>**{tagname}**: The element's tag name |
-| `--visibility <visibility>` | `public` \| `protected` \| `private`   | The mininmum member visibility to output. Default is `public`.               |
-| `--features <features>` | `member` \| `method` \| `cssproperty` \| `csspart` \| `event` \| `slot`   | Choose specific features to output. Multiple features are given seperated by a space. All features are enabled as default.<br>**Example**: `--features member slot event`               |
-| `--dry`                     | `boolean`                        | Don't write any files  |
-
-[![-----------------------------------------------------](https://raw.githubusercontent.com/andreasbm/readme/master/assets/lines/colored.png)](#api)
-
-## ➤ Output Formats
-
-### json
-
-<!-- prettier-ignore -->
-```bash
-wca analyze src --format json --outFile custom-elements.json
-```
-
-Try the online playground [here](https://runem.github.io/web-component-analyzer?format=json)
-
-This json format is for experimental and demo purposes, and is still being actively discussed. You can expect changes to this format. Please follow and contribute to the discussion at:
-
-- https://github.com/webcomponents/custom-elements-json
-- https://github.com/w3c/webcomponents/issues/776
-
-### markdown
-
-<!-- prettier-ignore -->
-```bash
-wca analyze src --format markdown --outDir readme
-```
-
-Try the online playground [here](https://runem.github.io/web-component-analyzer?format=markdown)
-
-Web Component Analyzer can output markdown documentation of your web components. This can either be output into a single file using `--outFile` or into multiple files using `--outDir`.
-
-### vscode
-
-<!-- prettier-ignore -->
-```bash
-wca analyze src --format vscode --outFile vscode-html-custom-data.json
-```
-
-VSCode supports a JSON format called [vscode custom data](https://github.com/microsoft/vscode-custom-data) for the built in html editor which is set using `html.customData` vscode setting. Web Component Analyzer can output this format.
-
-[![-----------------------------------------------------](https://raw.githubusercontent.com/andreasbm/readme/master/assets/lines/colored.png)](#how-does-this-tool-analyze-my-components)
-
-[![-----------------------------------------------------](https://raw.githubusercontent.com/andreasbm/readme/master/assets/lines/colored.png)](#how-to-document-your-components-using-jsdoc)
-
-## ➤ How to document your components using JSDoc
-
-In addition to analyzing the code of your components, this library also use JSDoc to construct the documentation. It's especially a good idea to use JSDoc for documenting `slots`, `events`, `css custom properties` and `css shadow parts` as these not analyzed statically by this tool as of now (except when constructing a CustomEvent within your component).
-
-Here's an example including all supported JSDoc tags. All JSDoc tags are on the the form `@tag {type} name - comment` and `@tag {type} [name=default] - comment`.
-
-<!-- prettier-ignore -->
-```javascript
-/**
- * Here is a description of my web component.
- * 
- * @element my-element
- * 
- * @fires change - This jsdoc tag makes it possible to document events.
- * @fires submit
- * 
- * @attr {Boolean} disabled - This jsdoc tag documents an attribute.
- * @attr {on|off} switch - Here is an attribute with either the "on" or "off" value.
- * @attr [my-attr=default value]
- * 
- * @prop {String} myProp - You can use this jsdoc tag to document properties.
- * @prop value
- * 
- * @slot - This is an unnamed slot (the default slot)
- * @slot start - This is a slot named "start".
- * @slot end
- * 
- * @cssprop --main-bg-color - This jsdoc tag can be used to document css custom properties.
- * @cssprop [--main-color=red]
-
- * @csspart container 
- */
-class MyElement extends HTMLElement {
-
- /**
-  * This is a description of a property with an attribute with exactly the same name: "color".
-  * @type {"red"|"green"|"blue"}
-  * @attr
-  */
-  color = "red";
-
-  /**
-   * This is a description of a property with an attribute called "my-prop".
-   * @type {number}
-   * @deprecated
-   * @attr my-prop
-   */
-  myProp = 10
-
-  static get observedAttributes () {
-    return [
-      /**
-       * The header text of this element
-       */
-      "header"
-    ];
-  }
-
-}
-```
-
-### Overview of supported JSDoc tags
-
-<!-- prettier-ignore -->
-| JSDoc Tag                    | Description                                                                                                                                  |
-| ---------------------------- | -------------------------------------------------------------------------------------------------------------------------------------------- |
-| `@element`                   | Gives your component a tag name. This JSDoc tag is useful if your 'customElements.define` is called dynamically eg. using a custom function. |
-| `@fires`                     | Documents events.                                                                                                                            |
-| `@slot`                      | Documents slots. Using an empty name here documents the unnamed (default) slot.                                                              |
-| `@attr` or `@attribute`      | Documents an attribute on your component.                                                                                                    |
-| `@prop` or `@property`       | Documents a property on your component.                                                                                                      |
-| `@cssprop` or `@cssproperty` | Documents a css custom property on your component.                                                                                           |
-| `@csspart`                   | Documents a css shadow part on your component.                                                                                               |
-
-[![-----------------------------------------------------](https://raw.githubusercontent.com/andreasbm/readme/master/assets/lines/colored.png)](#contributors)
-
-## ➤ How does this tool analyze my components?
-
-This tool extract information about your components by looking at your code directly and by looking at your JSDoc comments.
-
-**Code**: Web Component Analyzer supports multiple libraries. [Click here](https://github.com/runem/web-component-analyzer/blob/master/ANALYZE.md) for an overview of how each library is analyzed.
-
-**JSDoc**: Read next section to learn more about how JSDoc is analyzed.
-
-## ➤ API
-
-You can also directly use the underlying functionality of this tool if you don't want to use the CLI. Web Component Analyzer analyzes Typescript source files, so you will have to include the Typescript parser. Here are some examples of how to use the API.
-
-### Analyze Typescript source file
-
-<!-- prettier-ignore -->
-```typescript
-import { analyzeSourceFile } from "web-component-analyzer";
-
-const result = analyzeSourceFile(sourceFile, { checker });
-```
-
-### Analyze text
-
-<!-- prettier-ignore -->
-```javascript
-import { analyzeText } from "web-component-analyzer";
-
-const code = `class MyElement extends HTMLElement {
-
-}
-
-customElements.define("my-element", MyElement);
-`;
-
-
-const { results, program } = analyzeText(code);
-// or
-const { results, program } = analyzeText([
-  { fileName: "file1.js", text: code },
-  { fileName: "file2.js", text: "..." }, // these files can depend on each other
-  { fileName: "file3.js", text: "...", analyze: false }
-]);
-// each result in "results" is the result of analyzing the corresponding text where "analyze" is not false
-```
-
-### Transform the result
-
-<!-- prettier-ignore -->
-```javascript
-import { transformAnalyzerResult } from "web-component-analyzer";
-
-const result = // the result of analyzing the component using one of the above functions
-
-const format = "markdown"; // or "json"
-
-const output = transformAnalyzerResult(format, result, program);
-
-// "output" is now a string containing the result of the "markdown" transformer
-```
-
-[![-----------------------------------------------------](https://raw.githubusercontent.com/andreasbm/readme/master/assets/lines/colored.png)](#how-does-this-tool-analyze-my-components)
-
-## ➤ Contributors
-
-| [<img alt="Rune Mehlsen" src="https://avatars0.githubusercontent.com/u/5372940?s=400&u=43d97899257af3c47715679512919eadb07eab26&v=4" width="100">](https://github.com/runem) |
-| :--------------------------------------------------------------------------------------------------------------------------------------------------------------------------: |
-|                                                                   [Rune Mehlsen](https://github.com/runem)                                                                   |
-
-[![-----------------------------------------------------](https://raw.githubusercontent.com/andreasbm/readme/master/assets/lines/colored.png)](#license)
-
-## ➤ License
-
-Licensed under [MIT](https://opensource.org/licenses/MIT).
->>>>>>> 4a852d9a
+Licensed under [MIT](https://opensource.org/licenses/MIT).