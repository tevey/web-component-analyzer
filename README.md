<h1 align="center">/!\ Temporary project until it is merged to web-component-analyzer main /!\</h1>

<h1 align="center">web-component-analyzer</h1>

<p align="center">
	<a href="https://npmcharts.com/compare/web-component-analyzer?minimal=true"><img alt="Downloads per month" src="https://img.shields.io/npm/dm/web-component-analyzer.svg" height="20"/></a>
	<a href="https://www.npmjs.com/package/web-component-analyzer"><img alt="NPM Version" src="https://img.shields.io/npm/v/web-component-analyzer.svg" height="20"/></a>
	<a href="https://david-dm.org/runem/web-component-analyzer"><img alt="Dependencies" src="https://img.shields.io/david/runem/web-component-analyzer.svg" height="20"/></a>
	<a href="https://github.com/runem/web-component-analyzer/graphs/contributors"><img alt="Contributors" src="https://img.shields.io/github/contributors/runem/web-component-analyzer.svg" height="20"/></a>
</p>

<p align="center">
  <img src="https://user-images.githubusercontent.com/5372940/68087781-1044ce80-fe59-11e9-969c-4234f9287f1b.gif" alt="Web component analyzer GIF"/>
</p>

`web-component-analyzer` is a CLI that makes it possible to easily analyze web components. It analyzes your code and jsdoc in order to extract `properties`, `attributes`, `methods`, `events`, `slots`, `css shadow parts` and `css custom properties`. Works with both javascript and typescript.

Try the online playground [here](https://runem.github.io/web-component-analyzer/)

In addition to [vanilla web components](https://developer.mozilla.org/en-US/docs/Web/Web_Components/Using_custom_elements) this tool supports web components built with the following libraries:

- [lit-element](https://github.com/Polymer/lit-element)
- [polymer](https://github.com/Polymer/polymer)
- [stencil](https://github.com/ionic-team/stencil) (partial)
- [lwc](https://github.com/salesforce/lwc)
- [open an issue for library requests](https://github.com/runem/web-component-analyzer/issues)

[![-----------------------------------------------------](https://raw.githubusercontent.com/andreasbm/readme/master/assets/lines/colored.png)](#installation)

## ➤ Installation

<!-- prettier-ignore -->
```bash
$ npm install -g web-component-analyzer-webtypes
```

**or**

<!-- prettier-ignore -->
```bash
$ npx web-component-analyzer-webtypes src
```

[![-----------------------------------------------------](https://raw.githubusercontent.com/andreasbm/readme/master/assets/lines/colored.png)](#usage)

## ➤ Usage

<!-- prettier-ignore -->
```bash
$ wca-webtypes analyze
$ wca-webtypes analyze src --format markdown
$ wca-webtypes analyze "src/**/*.{js,ts}" --outDir components
$ wca-webtypes analyze my-element.js --outFile custom-elements.json
$ wca-webtypes analyze --outFiles {dir}/custom-element.json
```

<img src="https://user-images.githubusercontent.com/5372940/54445420-02fd9700-4745-11e9-9305-47d6ec3c6307.gif" />

The analyze command analyses an optional `<input glob>` and emits the output to the console as default. When the `<input glob>` is omitted it will find all components excluding `node_modules`. The default format is `markdown`.

### Options

<!-- prettier-ignore -->
| Option                      | Type                     | Description                                                                  |
|-----------------------------|--------------------------| ---------------------------------------------------------------------------- |
| `--format <format>`         | `markdown` \             | `json` \| `vscode` \| `webtypes` | Specify output format. Default is `markdown`.                                |
| `--outDir <path>`           | `directory path`         | Direct output to a directory where each file corresponds to a web component. |
| `--outFile <path>`          | `file path`              | Concatenate and emit output to a single file.                                |
| `--outFiles <path>`         | `file path with pattern` | Emit output to multiple files using a pattern. Available substitutions:<br>**{dir}**: The directory of the component<br>**{filename}**: The filename (without ext) of the component<br>**{tagname}**: The element's tag name |
| `--visibility <visibility>` | `public` \               | `protected` \| `private`   | The mininmum member visibility to output. Default is `public`.               |
| `--features <features>`     | `member` \               | `method` \| `cssproperty` \| `csspart` \| `event` \| `slot`   | Choose specific features to output. Multiple features are given seperated by a space. All features are enabled as default.<br>**Example**: `--features member slot event`               |
| `--dry`                     | `boolean`                | Don't write any files  |

[![-----------------------------------------------------](https://raw.githubusercontent.com/andreasbm/readme/master/assets/lines/colored.png)](#api)

## ➤ Output Formats

### json

<!-- prettier-ignore -->
```bash
wca-webtypes analyze src --format json --outFile custom-elements.json
```

Try the online playground [here](https://runem.github.io/web-component-analyzer?format=json)

This json format is for experimental and demo purposes, and is still being actively discussed. You can expect changes to this format. Please follow and contribute to the discussion at:

- https://github.com/webcomponents/custom-elements-json
- https://github.com/w3c/webcomponents/issues/776

### markdown

<!-- prettier-ignore -->
```bash
wca-webtypes analyze src --format markdown --outDir readme
```

Try the online playground [here](https://runem.github.io/web-component-analyzer?format=markdown)

Web Component Analyzer can output markdown documentation of your web components. This can either be output into a single file using `--outFile` or into multiple files using `--outDir`.

### vscode

<!-- prettier-ignore -->
```bash
wca-webtypes analyze src --format vscode --outFile vscode-html-custom-data.json
```

VSCode supports a JSON format called [vscode custom data](https://github.com/microsoft/vscode-custom-data) for the built in html editor which is set using `html.customData` vscode setting. Web Component Analyzer can output this format.

### webtypes

<!-- prettier-ignore -->
```bash
<<<<<<< HEAD
wca-webtypes analyze src --format webtypes --outFile web-types-custom.json --webtypesConfig='{"name": "web-types-custom", "version": "0.0.1", "description-markup": "markdown"}'
=======
wca analyze src --format webtypes --outFile web-types-custom.json
```

To configure web-types (name, version, etc.) add this section to your `package.json`. `name` and `version` fields are required if wca is not ran from npm `package.json` `scripts` section.
Otherwise it will take `package.json` project `name` and `version`.

You can use the `wca-config` section to configure other options as well.

```json
"wca": {
  "webtypesConfig": {
    "name": "your-project-name",
    "version": "0.0.1",
    "framework": "lit",
    "description-markup": "markdown"
  }
}
>>>>>>> f6ab6cf5
```

Web-types format is a description for IDE completion, see [web-types](https://github.com/JetBrains/web-types/tree/master/packages)

See [web-component-analyzer web-types dedicated page](./doc/web-types.md) for project setup.

[![-----------------------------------------------------](https://raw.githubusercontent.com/andreasbm/readme/master/assets/lines/colored.png)](#how-does-this-tool-analyze-my-components)

[![-----------------------------------------------------](https://raw.githubusercontent.com/andreasbm/readme/master/assets/lines/colored.png)](#how-to-document-your-components-using-jsdoc)

## ➤ How to document your components using JSDoc

In addition to analyzing the code of your components, this library also use JSDoc to construct the documentation. It's especially a good idea to use JSDoc for documenting `slots`, `events`, `css custom properties` and `css shadow parts` as these not analyzed statically by this tool as of now (except when constructing a CustomEvent within your component).

Here's an example including all supported JSDoc tags. All JSDoc tags are on the the form `@tag {type} name - comment` and `@tag {type} [name=default] - comment`.

<!-- prettier-ignore -->
```javascript
/**
 * Here is a description of my web component.
 * 
 * @element my-element
 * 
 * @fires change - This jsdoc tag makes it possible to document events.
 * @fires submit
 * 
 * @attr {Boolean} disabled - This jsdoc tag documents an attribute.
 * @attr {on|off} switch - Here is an attribute with either the "on" or "off" value.
 * @attr [my-attr=default value]
 * 
 * @prop {String} myProp - You can use this jsdoc tag to document properties.
 * @prop value
 * 
 * @slot - This is an unnamed slot (the default slot)
 * @slot start - This is a slot named "start".
 * @slot end
 * 
 * @cssprop --main-bg-color - This jsdoc tag can be used to document css custom properties.
 * @cssprop [--main-color=red]

 * @csspart container 
 */
class MyElement extends HTMLElement {

 /**
  * This is a description of a property with an attribute with exactly the same name: "color".
  * @type {"red"|"green"|"blue"}
  * @attr
  */
  color = "red";

  /**
   * This is a description of a property with an attribute called "my-prop".
   * @type {number}
   * @deprecated
   * @attr my-prop
   */
  myProp = 10

  static get observedAttributes () {
    return [
      /**
       * The header text of this element
       */
      "header"
    ];
  }

}
```

### Overview of supported JSDoc tags

<!-- prettier-ignore -->
| JSDoc Tag                    | Description                                                                                                                                  |
| ---------------------------- | -------------------------------------------------------------------------------------------------------------------------------------------- |
| `@element`                   | Gives your component a tag name. This JSDoc tag is useful if your 'customElements.define` is called dynamically eg. using a custom function. |
| `@fires`                     | Documents events.                                                                                                                            |
| `@slot`                      | Documents slots. Using an empty name here documents the unnamed (default) slot.                                                              |
| `@attr` or `@attribute`      | Documents an attribute on your component.                                                                                                    |
| `@prop` or `@property`       | Documents a property on your component.                                                                                                      |
| `@cssprop` or `@cssproperty` | Documents a css custom property on your component.                                                                                           |
| `@csspart`                   | Documents a css shadow part on your component.                                                                                               |

[![-----------------------------------------------------](https://raw.githubusercontent.com/andreasbm/readme/master/assets/lines/colored.png)](#contributors)

## ➤ How does this tool analyze my components?

This tool extract information about your components by looking at your code directly and by looking at your JSDoc comments.

**Code**: Web Component Analyzer supports multiple libraries. [Click here](https://github.com/runem/web-component-analyzer/blob/master/ANALYZE.md) for an overview of how each library is analyzed.

**JSDoc**: Read next section to learn more about how JSDoc is analyzed.

## ➤ API

You can also directly use the underlying functionality of this tool if you don't want to use the CLI. Web Component Analyzer analyzes Typescript source files, so you will have to include the Typescript parser. Here are some examples of how to use the API.

### Analyze Typescript source file

<!-- prettier-ignore -->
```typescript
import { analyzeSourceFile } from "web-component-analyzer";

const result = analyzeSourceFile(sourceFile, { checker });
```

### Analyze text

<!-- prettier-ignore -->
```javascript
import { analyzeText } from "web-component-analyzer";

const code = `class MyElement extends HTMLElement {

}

customElements.define("my-element", MyElement);
`;


const { results, program } = analyzeText(code);
// or
const { results, program } = analyzeText([
  { fileName: "file1.js", text: code },
  { fileName: "file2.js", text: "..." }, // these files can depend on each other
  { fileName: "file3.js", text: "...", analyze: false }
]);
// each result in "results" is the result of analyzing the corresponding text where "analyze" is not false
```

### Transform the result

<!-- prettier-ignore -->
```javascript
import { transformAnalyzerResult } from "web-component-analyzer";

const result = // the result of analyzing the component using one of the above functions

const format = "markdown"; // or "json"

const output = transformAnalyzerResult(format, result, program);

// "output" is now a string containing the result of the "markdown" transformer
```

[![-----------------------------------------------------](https://raw.githubusercontent.com/andreasbm/readme/master/assets/lines/colored.png)](#how-does-this-tool-analyze-my-components)

## ➤ Contributors

| [<img alt="Rune Mehlsen" src="https://avatars0.githubusercontent.com/u/5372940?s=400&u=43d97899257af3c47715679512919eadb07eab26&v=4" width="100">](https://github.com/runem) |
| :--------------------------------------------------------------------------------------------------------------------------------------------------------------------------: |
|                                                                   [Rune Mehlsen](https://github.com/runem)                                                                   |

[![-----------------------------------------------------](https://raw.githubusercontent.com/andreasbm/readme/master/assets/lines/colored.png)](#license)

## ➤ License

Licensed under [MIT](https://opensource.org/licenses/MIT).<|MERGE_RESOLUTION|>--- conflicted
+++ resolved
@@ -113,10 +113,7 @@
 
 <!-- prettier-ignore -->
 ```bash
-<<<<<<< HEAD
-wca-webtypes analyze src --format webtypes --outFile web-types-custom.json --webtypesConfig='{"name": "web-types-custom", "version": "0.0.1", "description-markup": "markdown"}'
-=======
-wca analyze src --format webtypes --outFile web-types-custom.json
+wca-webtypes analyze src --format webtypes --outFile web-types-custom.json
 ```
 
 To configure web-types (name, version, etc.) add this section to your `package.json`. `name` and `version` fields are required if wca is not ran from npm `package.json` `scripts` section.
@@ -133,7 +130,6 @@
     "description-markup": "markdown"
   }
 }
->>>>>>> f6ab6cf5
 ```
 
 Web-types format is a description for IDE completion, see [web-types](https://github.com/JetBrains/web-types/tree/master/packages)
