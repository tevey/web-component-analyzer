--- conflicted
+++ resolved
@@ -20,7 +20,7 @@
 To run wca then use command:
 
 ```bash
-wca analyze src --format webtypes --outFile web-types-custom.json
+wca-webtypes analyze src --format webtypes --outFile web-types-custom.json
 ```
 
 If you run `wca` from project npm `scripts` section of `package.json`, you can omit `name` and `version` property
@@ -31,7 +31,7 @@
 You can also avoid updating `package.json` `wca` section and use only command line by providing a json configuration to `--webtypesConfig` argument:
 
 ```bash
-wca analyze src --format webtypes --outFile web-types-custom.json --webtypesConfig='{"name": "your-project-name", "version": "0.0.1", "framework": "lit", "description-markup": "markdown"}'
+wca-webtypes analyze src --format webtypes --outFile web-types-custom.json --webtypesConfig='{"name": "your-project-name", "version": "0.0.1", "framework": "lit", "description-markup": "markdown"}'
 ```
 
 If you run `wca` from project npm `scripts` section of `package.json`, you can omit `name` and `version` property
@@ -65,7 +65,7 @@
 
 ```json
 "scripts": {
-  "web-types": "wca analyze src --format webtypes --outFile web-types.json"
+  "web-types": "wca-webtypes analyze src --format webtypes --outFile web-types.json"
 }
 ```
 
@@ -73,11 +73,7 @@
 
 <!-- prettier-ignore -->
 ```bash
-<<<<<<< HEAD
-wca-webtypes analyze src --format webtypes --outFile web-types-custom.json --webtypesConfig='{"name": "web-types-custom", "version": "0.0.1", "description-markup": "markdown", "framework": "lit"}'
-=======
 npm web-types
->>>>>>> f6ab6cf5
 ```
 
 If your web-types is not named `web-types.json` and placed at root of your project, you need to declare it in your `package.json`
@@ -116,7 +112,7 @@
 
 ```json
 "scripts": {
-  "web-types": "wca analyze src --format webtypes --outFile web-types.json"
+  "web-types": "wca-webtypes analyze src --format webtypes --outFile web-types.json"
 }
 ```
 
@@ -124,11 +120,7 @@
 
 <!-- prettier-ignore -->
 ```bash
-<<<<<<< HEAD
-wca-webtypes analyze src --format webtypes --outFile web-types-custom.json --webtypesConfig='{"name": "web-types-custom", "version": "0.0.1", "description-markup": "markdown", "framework": "@polymer/polymer"}'
-=======
 npm web-types
->>>>>>> f6ab6cf5
 ```
 
 If your web-types is not named `web-types.json` and placed at root of your project, you need to declare it in your `package.json`
